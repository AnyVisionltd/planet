# This makefile runs on the host and it uses buildbox Docker image
# to kick off inside-buildbox building
SHELL:=/bin/bash
TARGETDIR:=$(BUILDDIR)/$(TARGET)
ROOTFS:=$(TARGETDIR)/rootfs
CONTAINERNAME:=planet-base-$(TARGET)
TARBALL:=$(TARGETDIR)/planet-$(TARGET).$(PLANETVER).tar.gz

.PHONY: all clean

# invoke "TARGET-docker.mk" from inside of 'buildbox' docker image:
all: $(ROOTFS)/bin/bash 
	@echo -e "\n---> Launching 'buildbox' Docker container to build $(TARGET):\n"
	docker run -ti --rm=true \
		--volume=$(ASSETS):/assets \
		--volume=$(ROOTFS):/rootfs \
		--volume=$(TARGETDIR):/targetdir \
		--volume=$(PWD):/gopath/src/github.com/gravitational/planet \
		--env="ASSETS=/assets" \
		--env="ROOTFS=/rootfs" \
		--env="TARGETDIR=/targetdir" \
		planet/buildbox \
		make -e KUBE_VER=$(KUBE_VER) -f assets/makefiles/$(TARGET)-docker.mk
	cp $(ASSETS)/orbit.manifest.json $(TARGETDIR)
<<<<<<< HEAD
	@echo -e "\\n---> Moving current symlink to $(TARGETDIR)\\n"
=======
	@echo -e "\n---> Moving currnet symlink to $(TARGETDIR)\n"
>>>>>>> cad52770
	@rm -f $(BUILDDIR)/current
	@cd $(BUILDDIR) && ln -fs $(TARGET) $(BUILDDIR)/current
	@echo -e "\n---> Creating Planet image...\n"
	cd $(TARGETDIR) && tar -czf $(TARBALL) orbit.manifest.json rootfs
	@echo -e "\nDone --> $(TARBALL)"


$(ROOTFS)/bin/bash: clean-rootfs
	@echo -e "\n---> Creating RootFS for Planet image:\n"
	@mkdir -p $(ROOTFS)
# create rootfs based in RAM. you can uncomment the next line to use disk
	sudo mount -t tmpfs -o size=600m tmpfs $(ROOTFS)
# populate Rootfs using docker image 'planet/base'
	docker create --name=$(CONTAINERNAME) planet/base
	@echo "Exporting base Docker image into a fresh RootFS into $(ROOTFS)...."
	cd $(ROOTFS) && docker export $(CONTAINERNAME) | tar -x


clean-rootfs:
# umount tmps volume for rootfs:
	if [[ $$(mount | grep $(ROOTFS)) ]]; then \
		sudo umount -f $(ROOTFS) 2>/dev/null ;\
	fi
# delete docker container we've used to create rootfs:
	if [[ $$(docker ps -a | grep $(CONTAINERNAME)) ]]; then \
		docker rm -f $(CONTAINERNAME) ;\
	fi

clean: clean-rootfs
	sudo rm -rf $(TARGETDIR)<|MERGE_RESOLUTION|>--- conflicted
+++ resolved
@@ -22,11 +22,7 @@
 		planet/buildbox \
 		make -e KUBE_VER=$(KUBE_VER) -f assets/makefiles/$(TARGET)-docker.mk
 	cp $(ASSETS)/orbit.manifest.json $(TARGETDIR)
-<<<<<<< HEAD
-	@echo -e "\\n---> Moving current symlink to $(TARGETDIR)\\n"
-=======
-	@echo -e "\n---> Moving currnet symlink to $(TARGETDIR)\n"
->>>>>>> cad52770
+	@echo -e "\n---> Moving current symlink to $(TARGETDIR)\n"
 	@rm -f $(BUILDDIR)/current
 	@cd $(BUILDDIR) && ln -fs $(TARGET) $(BUILDDIR)/current
 	@echo -e "\n---> Creating Planet image...\n"
