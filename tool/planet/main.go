--- conflicted
+++ resolved
@@ -2,11 +2,7 @@
 
 import (
 	"fmt"
-<<<<<<< HEAD
 	"net"
-=======
-	"io/ioutil"
->>>>>>> cad52770
 	"os"
 	"os/signal"
 	"path/filepath"
@@ -73,17 +69,16 @@
 		// report status of a running container
 		cstatus = app.Command("status", "Get status of a running container")
 
-<<<<<<< HEAD
+		// alert command
 		calert       = app.Command("alert", "Write an alert to status file")
 		calertModule = calert.Flag("module", "Specify the name of the module for alert").String()
 		calertReason = calert.Flag("reason", "Specify the alert reason").String()
-=======
+
 		// test command
 		ctest             = app.Command("test", "Run end-to-end tests on a running cluster")
 		ctestKubeAddr     = HostPort(ctest.Flag("kube-master", "Address of kubernetes master").Required())
 		ctestKubeRepoPath = ctest.Flag("kube-repo", "Path to a kubernetes repository").String()
 		ctestAssetPath    = ctest.Flag("asset-dir", "Path to test executables and data files").String()
->>>>>>> cad52770
 	)
 
 	cmd, err := app.Parse(args[1:])
@@ -161,11 +156,10 @@
 		}
 		err = status(rootfs)
 
-<<<<<<< HEAD
 	// "alert" command
 	case calert.FullCommand():
 		err = alert(*calertModule, *calertReason)
-=======
+
 	// "test" command
 	case ctest.FullCommand():
 		config := &e2e.Config{
@@ -173,13 +167,7 @@
 			KubeRepoPath:   *ctestKubeRepoPath,
 			AssetDir:       *ctestAssetPath,
 		}
-
 		err = e2e.RunTests(config, extraArgs)
-		if err != nil {
-			return err
-		}
->>>>>>> cad52770
-
 	default:
 		err = trace.Errorf("unsupported command: %v", cmd)
 	}
@@ -310,27 +298,6 @@
 	signal.Notify(c, os.Interrupt, os.Kill, syscall.SIGTERM)
 }
 
-<<<<<<< HEAD
 func emptyIP(addr *net.IP) bool {
 	return len(*addr) == 0
-=======
-func createKubeConfig() (string, error) {
-	contents := []byte(`apiVersion: v1
-kind: Config
-preferences: {}`)
-	var f *os.File
-	var err error
-
-	f, err = ioutil.TempFile("", "planet")
-	if err != nil {
-		return "", trace.Wrap(err, "failed to create temp file")
-	}
-
-	if _, err = f.Write(contents); err != nil {
-		return "", trace.Wrap(err, "failed to write kubeconfig")
-	}
-	f.Close()
-
-	return f.Name(), nil
->>>>>>> cad52770
 }